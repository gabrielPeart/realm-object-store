////////////////////////////////////////////////////////////////////////////
//
// Copyright 2016 Realm Inc.
//
// Licensed under the Apache License, Version 2.0 (the "License");
// you may not use this file except in compliance with the License.
// You may obtain a copy of the License at
//
// http://www.apache.org/licenses/LICENSE-2.0
//
// Unless required by applicable law or agreed to in writing, software
// distributed under the License is distributed on an "AS IS" BASIS,
// WITHOUT WARRANTIES OR CONDITIONS OF ANY KIND, either express or implied.
// See the License for the specific language governing permissions and
// limitations under the License.
//
////////////////////////////////////////////////////////////////////////////

#ifndef REALM_TEST_UTIL_TEST_FILE_HPP
#define REALM_TEST_UTIL_TEST_FILE_HPP

#include "shared_realm.hpp"

<<<<<<< HEAD
#include <realm/sync/client.hpp>
#include <realm/sync/server.hpp>
#include <realm/util/logger.hpp>

namespace realm {
namespace _impl {
    class AdminRealmManager;
}
}
=======
#include <realm/group_shared.hpp>
>>>>>>> 87a834d6

struct TestFile : realm::Realm::Config {
    TestFile();
    ~TestFile();

    auto options() const
    {
        realm::SharedGroupOptions options;
        options.durability = in_memory ? realm::SharedGroupOptions::Durability::MemOnly
                                       : realm::SharedGroupOptions::Durability::Full;
        return options;
    }
};

struct InMemoryTestFile : TestFile {
    InMemoryTestFile();
};

struct SyncTestFile : TestFile {
    SyncTestFile(realm::_impl::AdminRealmManager& manager, realm::StringData id, realm::StringData name);
};

void advance_and_notify(realm::Realm& realm);

#define TEST_ENABLE_SYNC_LOGGING 0 // change to 1 to enable logging

struct TestLogger : realm::util::Logger::LevelThreshold, realm::util::Logger {
    void do_log(realm::util::Logger::Level, std::string) override {}
    Level get() const noexcept override { return Level::off; }
    TestLogger() : Logger::LevelThreshold(), Logger(static_cast<Logger::LevelThreshold&>(*this)) { }

    static realm::sync::Server::Config server_config();
    static realm::sync::Client::Config client_config();
};

class SyncServer {
public:
    SyncServer();
    ~SyncServer();

    std::string url_for_realm(realm::StringData realm_name) const;
    std::string base_url() const { return m_url; }

private:
    realm::sync::Server m_server;
    std::thread m_thread;
    std::string m_url;
};

#endif<|MERGE_RESOLUTION|>--- conflicted
+++ resolved
@@ -21,19 +21,7 @@
 
 #include "shared_realm.hpp"
 
-<<<<<<< HEAD
-#include <realm/sync/client.hpp>
-#include <realm/sync/server.hpp>
-#include <realm/util/logger.hpp>
-
-namespace realm {
-namespace _impl {
-    class AdminRealmManager;
-}
-}
-=======
 #include <realm/group_shared.hpp>
->>>>>>> 87a834d6
 
 struct TestFile : realm::Realm::Config {
     TestFile();
@@ -52,35 +40,6 @@
     InMemoryTestFile();
 };
 
-struct SyncTestFile : TestFile {
-    SyncTestFile(realm::_impl::AdminRealmManager& manager, realm::StringData id, realm::StringData name);
-};
-
 void advance_and_notify(realm::Realm& realm);
 
-#define TEST_ENABLE_SYNC_LOGGING 0 // change to 1 to enable logging
-
-struct TestLogger : realm::util::Logger::LevelThreshold, realm::util::Logger {
-    void do_log(realm::util::Logger::Level, std::string) override {}
-    Level get() const noexcept override { return Level::off; }
-    TestLogger() : Logger::LevelThreshold(), Logger(static_cast<Logger::LevelThreshold&>(*this)) { }
-
-    static realm::sync::Server::Config server_config();
-    static realm::sync::Client::Config client_config();
-};
-
-class SyncServer {
-public:
-    SyncServer();
-    ~SyncServer();
-
-    std::string url_for_realm(realm::StringData realm_name) const;
-    std::string base_url() const { return m_url; }
-
-private:
-    realm::sync::Server m_server;
-    std::thread m_thread;
-    std::string m_url;
-};
-
 #endif