include_directories(../external/catch/single_include .)

set(HEADERS
    util/event_loop.hpp
    util/index_helpers.hpp
    util/test_file.hpp
)

set(SOURCES
    collection_change_indices.cpp
    handover.cpp
    index_set.cpp
    list.cpp
    main.cpp
    migrations.cpp
    object_store.cpp
    parser.cpp
    realm.cpp
    results.cpp
    schema.cpp
    transaction_log_parsing.cpp
<<<<<<< HEAD
    object_store.cpp
=======
    util/event_loop.cpp
>>>>>>> 700f4045
    util/test_file.cpp
)

add_executable(tests ${SOURCES} ${HEADERS})
<<<<<<< HEAD
target_link_libraries(tests realm-object-store realm ${PLATFORM_LIBRARIES})
=======
target_compile_definitions(tests PRIVATE ${PLATFORM_DEFINES})
target_link_libraries(tests realm-object-store ${PLATFORM_LIBRARIES})
>>>>>>> 700f4045

create_coverage_target(generate-coverage tests)

add_custom_target(run-tests USES_TERMINAL DEPENDS tests COMMAND ./tests)

add_subdirectory(notifications-fuzzer)<|MERGE_RESOLUTION|>--- conflicted
+++ resolved
@@ -19,21 +19,14 @@
     results.cpp
     schema.cpp
     transaction_log_parsing.cpp
-<<<<<<< HEAD
     object_store.cpp
-=======
     util/event_loop.cpp
->>>>>>> 700f4045
     util/test_file.cpp
 )
 
 add_executable(tests ${SOURCES} ${HEADERS})
-<<<<<<< HEAD
-target_link_libraries(tests realm-object-store realm ${PLATFORM_LIBRARIES})
-=======
 target_compile_definitions(tests PRIVATE ${PLATFORM_DEFINES})
 target_link_libraries(tests realm-object-store ${PLATFORM_LIBRARIES})
->>>>>>> 700f4045
 
 create_coverage_target(generate-coverage tests)
 
