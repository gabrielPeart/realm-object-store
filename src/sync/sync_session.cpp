////////////////////////////////////////////////////////////////////////////
//
// Copyright 2016 Realm Inc.
//
// Licensed under the Apache License, Version 2.0 (the "License");
// you may not use this file except in compliance with the License.
// You may obtain a copy of the License at
//
// http://www.apache.org/licenses/LICENSE-2.0
//
// Unless required by applicable law or agreed to in writing, software
// distributed under the License is distributed on an "AS IS" BASIS,
// WITHOUT WARRANTIES OR CONDITIONS OF ANY KIND, either express or implied.
// See the License for the specific language governing permissions and
// limitations under the License.
//
////////////////////////////////////////////////////////////////////////////

#include "sync/sync_session.hpp"

#include "sync/impl/sync_client.hpp"
#include "sync/sync_manager.hpp"
#include "sync/sync_user.hpp"

#include <realm/sync/protocol.hpp>

using namespace realm;
using namespace realm::_impl;
using namespace realm::_impl::sync_session_states;

/// A state which a `SyncSession` can currently be within. State classes handle
/// various actions and state transitions.
///
/// STATES:
///
/// WAITING_FOR_ACCESS_TOKEN: upon entering this state, the binding is informed
/// that the session wants an access token. The session is now waiting for the
/// binding to provide the token.
/// From: INACTIVE
/// To:
///    * ACTIVE: when the binding successfully refreshes the token
///    * INACTIVE: if asked to log out, or if asked to close and the stop policy
///                is Immediate.
///    * DYING: if asked to close and the stop policy is AfterChangesUploaded
///    * ERROR: if a fatal error occurs
///
/// ACTIVE: the session is connected to the Realm Object Server and is actively
/// transferring data.
/// From: WAITING_FOR_ACCESS_TOKEN, DYING
/// To:
///    * WAITING_FOR_ACCESS_TOKEN: if the session is informed (through the error
///                                handler) that the token expired
///    * INACTIVE: if asked to log out, or if asked to close and the stop policy
///                is Immediate.
///    * DYING: if asked to close and the stop policy is AfterChangesUploaded
///    * ERROR: if a fatal error occurs
///
/// DYING: the session is performing clean-up work in preparation to be destroyed.
/// From: ACTIVE
/// To:
///    * INACTIVE: when the clean-up work completes, if the session wasn't
///                revived, or if explicitly asked to log out before the
///                clean-up work begins
///    * ACTIVE: if the session is revived
///    * ERROR: if a fatal error occurs
///
/// INACTIVE: the user owning this session has logged out, the `sync::Session`
/// owned by this session is destroyed, and the session is quiescent.
/// From: initial, WAITING_FOR_ACCESS_TOKEN, ACTIVE, DYING
/// To:
///    * WAITING_FOR_ACCESS_TOKEN: if the session is revived
///    * ERROR: if a fatal error occurs
///
/// ERROR: a non-recoverable error has occurred, and this session is semantically
/// invalid. The binding must create a new session with a different configuration.
/// From: WAITING_FOR_ACCESS_TOKEN, ACTIVE, DYING, INACTIVE
/// To:
///    * (none, this is a terminal state)
///
struct SyncSession::State {
    virtual ~State() { }

    virtual void enter_state(std::unique_lock<std::mutex>&, SyncSession&) const { }

    virtual void refresh_access_token(std::unique_lock<std::mutex>&,
                                      SyncSession&, const std::string&,
                                      const util::Optional<std::string>&) const { }

    virtual void bind_with_admin_token(std::unique_lock<std::mutex>&,
                                       SyncSession&, const std::string&, const std::string&) const { }

    /// Returns true iff the lock is still locked when the method returns.
    virtual bool access_token_expired(std::unique_lock<std::mutex>&, SyncSession&) const { return true; }

    virtual void nonsync_transact_notify(std::unique_lock<std::mutex>&, SyncSession&, sync::Session::version_type) const { }

    virtual bool revive_if_needed(std::unique_lock<std::mutex>&, SyncSession&) const { return false; }

    virtual void log_out(std::unique_lock<std::mutex>&, SyncSession&) const { }

    virtual void close_if_connecting(std::unique_lock<std::mutex>&, SyncSession&) const { }

    virtual void close(std::unique_lock<std::mutex>&, SyncSession&) const { }

    static const State& waiting_for_access_token;
    static const State& active;
    static const State& dying;
    static const State& inactive;
    static const State& error;
};

struct sync_session_states::WaitingForAccessToken : public SyncSession::State {
    void enter_state(std::unique_lock<std::mutex>&, SyncSession& session) const override
    {
        session.m_deferred_close = false;
    }

    void refresh_access_token(std::unique_lock<std::mutex>& lock, SyncSession& session,
                              const std::string& access_token,
                              const util::Optional<std::string>& server_url) const override
    {
        // Since the sync session was previously unbound, it's safe to do this from the
        // calling thread.
        if (!session.m_server_url) {
            session.m_server_url = std::move(server_url);
        }
        session.m_session->bind(*session.m_server_url, std::move(access_token));
        if (session.m_deferred_commit_notification) {
            session.m_session->nonsync_transact_notify(*session.m_deferred_commit_notification);
            session.m_deferred_commit_notification = util::none;
        }
        session.advance_state(lock, active);
        if (session.m_deferred_close) {
            session.m_deferred_close = false;
            session.m_state->close(lock, session);
        }
    }

    void log_out(std::unique_lock<std::mutex>& lock, SyncSession& session) const override
    {
        session.advance_state(lock, inactive);
    }

    void nonsync_transact_notify(std::unique_lock<std::mutex>&,
                                 SyncSession& session,
                                 sync::Session::version_type version) const override
    {
        // Notify at first available opportunity.
        session.m_deferred_commit_notification = version;
    }

    void close_if_connecting(std::unique_lock<std::mutex>& lock, SyncSession& session) const override
    {
        // Ignore the sync configuration's stop policy as we're not yet connected.
        session.advance_state(lock, inactive);
    }

    void close(std::unique_lock<std::mutex>&, SyncSession& session) const override
    {
        session.m_deferred_close = true;
    }
};

struct sync_session_states::Active : public SyncSession::State {
    void refresh_access_token(std::unique_lock<std::mutex>&, SyncSession& session,
                              const std::string& access_token,
                              const util::Optional<std::string>&) const override
    {
        session.m_session->refresh(std::move(access_token));
    }

    bool access_token_expired(std::unique_lock<std::mutex>& lock, SyncSession& session) const override
    {
        session.advance_state(lock, waiting_for_access_token);
        std::shared_ptr<SyncSession> session_ptr = session.shared_from_this();
        lock.unlock();
        session.m_config.bind_session_handler(session_ptr->m_realm_path, session_ptr->m_config, std::move(session_ptr));
        return false;
    }

    void log_out(std::unique_lock<std::mutex>& lock, SyncSession& session) const override
    {
        session.advance_state(lock, inactive);
    }

    void nonsync_transact_notify(std::unique_lock<std::mutex>&, SyncSession& session,
                                 sync::Session::version_type version) const override
    {
        // Fully ready sync session, notify immediately.
        session.m_session->nonsync_transact_notify(version);
    }

    void close(std::unique_lock<std::mutex>& lock, SyncSession& session) const override
    {
        switch (session.m_config.stop_policy) {
            case SyncSessionStopPolicy::Immediately:
                session.advance_state(lock, inactive);
                break;
            case SyncSessionStopPolicy::LiveIndefinitely:
                // Don't do anything; session lives forever.
                break;
            case SyncSessionStopPolicy::AfterChangesUploaded:
                // Wait for all pending changes to upload.
                session.advance_state(lock, dying);
                break;
        }
    }
};

struct sync_session_states::Dying : public SyncSession::State {
    void enter_state(std::unique_lock<std::mutex>&, SyncSession& session) const override
    {
        size_t current_death_count = ++session.m_death_count;
        session.m_session->async_wait_for_upload_completion([session=&session, current_death_count](std::error_code) {
            std::unique_lock<std::mutex> lock(session->m_state_mutex);
            if (session->m_state == &State::dying && session->m_death_count == current_death_count) {
                session->advance_state(lock, inactive);
            }
        });
    }

    bool revive_if_needed(std::unique_lock<std::mutex>& lock, SyncSession& session) const override
    {
        // Revive.
        session.advance_state(lock, active);
        return false;
    }

    void log_out(std::unique_lock<std::mutex>& lock, SyncSession& session) const override
    {
        session.advance_state(lock, inactive);
    }
};

struct sync_session_states::Inactive : public SyncSession::State {
    void enter_state(std::unique_lock<std::mutex>& lock, SyncSession& session) const override
    {
        session.m_session = nullptr;
        session.m_server_url = util::none;
        session.unregister(lock);
    }

    void bind_with_admin_token(std::unique_lock<std::mutex>& lock, SyncSession& session,
                               const std::string& admin_token,
                               const std::string& server_url) const override
    {
        session.create_sync_session();
        session.advance_state(lock, waiting_for_access_token);
        session.m_state->refresh_access_token(lock, session, admin_token, server_url);
    }

    bool revive_if_needed(std::unique_lock<std::mutex>& lock, SyncSession& session) const override
    {
        // Revive.
        session.create_sync_session();
        session.advance_state(lock, waiting_for_access_token);
        return true;
    }
};

struct sync_session_states::Error : public SyncSession::State {
    void enter_state(std::unique_lock<std::mutex>&, SyncSession& session) const override
    {
        session.m_session = nullptr;
        session.m_config = { nullptr, "", SyncSessionStopPolicy::Immediately, nullptr };
    }

    // Everything else is a no-op when in the error state.
};


const SyncSession::State& SyncSession::State::waiting_for_access_token = WaitingForAccessToken();
const SyncSession::State& SyncSession::State::active = Active();
const SyncSession::State& SyncSession::State::dying = Dying();
const SyncSession::State& SyncSession::State::inactive = Inactive();
const SyncSession::State& SyncSession::State::error = Error();


<<<<<<< HEAD
SyncSession::SyncSession(std::shared_ptr<SyncClient> client, std::string realm_path, SyncConfig config, EventListener* listener)
: m_state(&State::inactive)
, m_config(std::move(config))
, m_realm_path(std::move(realm_path))
, m_client(std::move(client))
, m_session_event_listener(listener) { }
=======
SyncSession::SyncSession(SyncClient& client, std::string realm_path, SyncConfig config)
: m_state(&State::inactive)
, m_config(std::move(config))
, m_realm_path(std::move(realm_path))
, m_client(client) { }
>>>>>>> 178888ab

void SyncSession::create_sync_session()
{
    REALM_ASSERT(!m_session);
    m_session = std::make_unique<sync::Session>(m_client.client, m_realm_path);

    // Set up the wrapped handler
    std::weak_ptr<SyncSession> weak_self = shared_from_this();
    auto wrapped_handler = [this, weak_self](int error_code, std::string message) {
        auto self = weak_self.lock();
        if (!self) {
            // An error was delivered after the session it relates to was destroyed. There's nothing useful
            // we can do with it.
            return;
        }

        using ProtocolError = realm::sync::ProtocolError;

        SyncSessionError error_type = SyncSessionError::Debug;
        // Precondition: error_code is a valid realm::sync::Error raw value.
        ProtocolError strong_code = static_cast<ProtocolError>(error_code);

        switch (strong_code) {
            // Client errors; all ignored (for now)
            case ProtocolError::invalid_error:
            case ProtocolError::connection_closed:
            case ProtocolError::other_error:
            case ProtocolError::unknown_message:
            case ProtocolError::bad_syntax:
            case ProtocolError::limits_exceeded:
            case ProtocolError::wrong_protocol_version:
            case ProtocolError::bad_session_ident:
            case ProtocolError::reuse_of_session_ident:
            case ProtocolError::bound_in_other_session:
            case ProtocolError::bad_message_order:
                return;
            // Session errors
            case ProtocolError::disabled_session:
            case ProtocolError::session_closed:
            case ProtocolError::other_session_error:
                // The binding doesn't need to be aware of these because they are strictly informational, and do not
                // represent actual errors.
                return;
            case ProtocolError::token_expired: {
                std::unique_lock<std::mutex> lock(m_state_mutex);
                // This isn't an error from the binding's point of view. If we're connected we'll
                // simply ask the binding to log in again.
                m_state->access_token_expired(lock, *this);
                return;
            }
            case ProtocolError::bad_authentication: {
                std::shared_ptr<SyncUser> user_to_invalidate;
                {
                    std::unique_lock<std::mutex> lock(m_state_mutex);
                    error_type = SyncSessionError::UserFatal;
                    user_to_invalidate = user();
                    advance_state(lock, State::error);
                }
                if (user_to_invalidate)
                    user_to_invalidate->invalidate();
                break;
            }
            case ProtocolError::illegal_realm_path:
            case ProtocolError::no_such_realm:
            case ProtocolError::bad_server_file_ident:
            case ProtocolError::diverging_histories:
            case ProtocolError::bad_changeset: {
                std::unique_lock<std::mutex> lock(m_state_mutex);
                error_type = SyncSessionError::SessionFatal;
                advance_state(lock, State::error);
                break;
            }
            case ProtocolError::permission_denied:
                error_type = SyncSessionError::AccessDenied;
                break;
            case ProtocolError::bad_client_file_ident:
            case ProtocolError::bad_server_version:
            case ProtocolError::bad_client_version:
                error_type = SyncSessionError::Debug;
                break;
        }
        if (m_error_handler) {
            m_error_handler(std::move(self), error_code, message, error_type);
        }
    };
    m_session->set_error_handler(std::move(wrapped_handler));

    // Set up the wrapped sync transact callback
    auto wrapped_callback = [this, weak_self](VersionID old_version, VersionID new_version) {
        if (auto self = weak_self.lock()) {
            if (m_sync_transact_callback) {
                m_sync_transact_callback(old_version, new_version);
            }
        }
    };
    m_session->set_sync_transact_callback(std::move(wrapped_callback));
}

void SyncSession::set_sync_transact_callback(std::function<sync::Session::SyncTransactCallback> callback)
{
    m_sync_transact_callback = std::move(callback);
}

void SyncSession::set_error_handler(std::function<SyncSessionErrorHandler> handler)
{
    m_error_handler = std::move(handler);
}

void SyncSession::advance_state(std::unique_lock<std::mutex>& lock, const State& state)
{
    REALM_ASSERT(lock.owns_lock());
    REALM_ASSERT(&state != m_state);
    if (m_session_event_listener)
        m_session_event_listener->on_state_change(this, get_public_state(m_state), get_public_state(&state));
    m_state = &state;
    m_state->enter_state(lock, *this);
}

void SyncSession::nonsync_transact_notify(sync::Session::version_type version)
{
    std::unique_lock<std::mutex> lock(m_state_mutex);
    m_state->nonsync_transact_notify(lock, *this, version);
}

void SyncSession::revive_if_needed(std::shared_ptr<SyncSession> session)
{
    REALM_ASSERT(session);
    util::Optional<std::function<SyncBindSessionHandler>&> handler;
    {
        std::unique_lock<std::mutex> lock(session->m_state_mutex);
        if (session->m_state->revive_if_needed(lock, *session)) {
            handler = session->m_config.bind_session_handler;
        }
    }
    if (handler) {
        handler.value()(session->m_realm_path, session->m_config, session);
    }
}

void SyncSession::log_out()
{
    std::unique_lock<std::mutex> lock(m_state_mutex);
    m_state->log_out(lock, *this);
}

void SyncSession::close()
{
    std::unique_lock<std::mutex> lock(m_state_mutex);
    m_state->close(lock, *this);
}

void SyncSession::close_if_connecting()
{
    std::unique_lock<std::mutex> lock(m_state_mutex);
    m_state->close_if_connecting(lock, *this);
}

void SyncSession::unregister(std::unique_lock<std::mutex>& lock)
{
    REALM_ASSERT(lock.owns_lock());
    REALM_ASSERT(m_state == &State::inactive); // Must stop an active session before unregistering.

    lock.unlock();
    SyncManager::shared().unregister_session(m_realm_path);
}

bool SyncSession::can_wait_for_network_completion() const
{
    return m_state == &State::active || m_state == &State::dying;
}

bool SyncSession::wait_for_upload_completion(std::function<void(std::error_code)> callback)
{
    std::unique_lock<std::mutex> lock(m_state_mutex);
    // FIXME: instead of dropping the callback if we haven't yet `bind()`ed,
    // save it and register it when the session `bind()`s.
    if (can_wait_for_network_completion()) {
        REALM_ASSERT(m_session);
        m_session->async_wait_for_upload_completion(std::move(callback));
        return true;
    }
    return false;
}

bool SyncSession::wait_for_download_completion(std::function<void(std::error_code)> callback)
{
    std::unique_lock<std::mutex> lock(m_state_mutex);
    // FIXME: instead of dropping the callback if we haven't yet `bind()`ed,
    // save it and register it when the session `bind()`s.
    if (can_wait_for_network_completion()) {
        REALM_ASSERT(m_session);
        m_session->async_wait_for_download_completion(std::move(callback));
        return true;
    }
    return false;
}

bool SyncSession::wait_for_upload_completion_blocking()
{
    std::unique_lock<std::mutex> lock(m_state_mutex);
    if (can_wait_for_network_completion()) {
        REALM_ASSERT(m_session);
        m_session->wait_for_upload_complete_or_client_stopped();
        return true;
    }
    return false;
}

void SyncSession::refresh_access_token(std::string access_token, util::Optional<std::string> server_url)
{
    std::unique_lock<std::mutex> lock(m_state_mutex);
    if (!m_server_url && !server_url) {
        // The first time this method is called, the server URL must be provided.
        return;
    }
    m_state->refresh_access_token(lock, *this, access_token, server_url);
}

void SyncSession::bind_with_admin_token(std::string admin_token, std::string server_url)
{
    std::unique_lock<std::mutex> lock(m_state_mutex);
    m_state->bind_with_admin_token(lock, *this, admin_token, server_url);
}

SyncSession::PublicState SyncSession::state() const
{
    std::unique_lock<std::mutex> lock(m_state_mutex);
    return get_public_state(m_state);
}

SyncSession::PublicState SyncSession::get_public_state(const State *state) {
    if (state == &State::waiting_for_access_token) {
        return SyncSession::PublicState::WaitingForAccessToken;
    } else if (state == &State::active) {
        return SyncSession::PublicState::Active;
    } else if (state == &State::dying) {
        return SyncSession::PublicState::Dying;
    } else if (state == &State::inactive) {
        return SyncSession::PublicState::Inactive;
    } else if (state == &State::error) {
        return SyncSession::PublicState::Error;
    }
    REALM_UNREACHABLE();
<<<<<<< HEAD
}


bool SyncSession::can_be_safely_destroyed() const
{
    std::unique_lock<std::mutex> lock(m_state_mutex);
    return m_state == &State::inactive && m_pending_upload_threads == 0;
=======
>>>>>>> 178888ab
}<|MERGE_RESOLUTION|>--- conflicted
+++ resolved
@@ -276,20 +276,12 @@
 const SyncSession::State& SyncSession::State::error = Error();
 
 
-<<<<<<< HEAD
-SyncSession::SyncSession(std::shared_ptr<SyncClient> client, std::string realm_path, SyncConfig config, EventListener* listener)
+SyncSession::SyncSession(SyncClient& client, std::string realm_path, SyncConfig config, EventListener* listener)
 : m_state(&State::inactive)
 , m_config(std::move(config))
 , m_realm_path(std::move(realm_path))
-, m_client(std::move(client))
+, m_client(client),
 , m_session_event_listener(listener) { }
-=======
-SyncSession::SyncSession(SyncClient& client, std::string realm_path, SyncConfig config)
-: m_state(&State::inactive)
-, m_config(std::move(config))
-, m_realm_path(std::move(realm_path))
-, m_client(client) { }
->>>>>>> 178888ab
 
 void SyncSession::create_sync_session()
 {
@@ -533,14 +525,4 @@
         return SyncSession::PublicState::Error;
     }
     REALM_UNREACHABLE();
-<<<<<<< HEAD
-}
-
-
-bool SyncSession::can_be_safely_destroyed() const
-{
-    std::unique_lock<std::mutex> lock(m_state_mutex);
-    return m_state == &State::inactive && m_pending_upload_threads == 0;
-=======
->>>>>>> 178888ab
 }