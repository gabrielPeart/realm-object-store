////////////////////////////////////////////////////////////////////////////
//
// Copyright 2015 Realm Inc.
//
// Licensed under the Apache License, Version 2.0 (the "License");
// you may not use this file except in compliance with the License.
// You may obtain a copy of the License at
//
// http://www.apache.org/licenses/LICENSE-2.0
//
// Unless required by applicable law or agreed to in writing, software
// distributed under the License is distributed on an "AS IS" BASIS,
// WITHOUT WARRANTIES OR CONDITIONS OF ANY KIND, either express or implied.
// See the License for the specific language governing permissions and
// limitations under the License.
//
////////////////////////////////////////////////////////////////////////////

#include "impl/transact_log_handler.hpp"

#include "binding_context.hpp"
#include "impl/collection_notifier.hpp"
#include "index_set.hpp"
#include "shared_realm.hpp"

#include <realm/group_shared.hpp>
#include <realm/lang_bind_helper.hpp>
#include <algorithm>

using namespace realm;

namespace {
template<typename Derived>
struct MarkDirtyMixin  {
    bool mark_dirty(size_t row, size_t col) { static_cast<Derived *>(this)->mark_dirty(row, col); return true; }

<<<<<<< HEAD
=======
#if REALM_VER_MAJOR >= 2
>>>>>>> 9845a616
    bool set_int(size_t col, size_t row, int_fast64_t, _impl::Instruction, size_t) { return mark_dirty(row, col); }
    bool set_bool(size_t col, size_t row, bool, _impl::Instruction) { return mark_dirty(row, col); }
    bool set_float(size_t col, size_t row, float, _impl::Instruction) { return mark_dirty(row, col); }
    bool set_double(size_t col, size_t row, double, _impl::Instruction) { return mark_dirty(row, col); }
    bool set_string(size_t col, size_t row, StringData, _impl::Instruction, size_t) { return mark_dirty(row, col); }
    bool set_binary(size_t col, size_t row, BinaryData, _impl::Instruction) { return mark_dirty(row, col); }
    bool set_olddatetime(size_t col, size_t row, OldDateTime, _impl::Instruction) { return mark_dirty(row, col); }
    bool set_timestamp(size_t col, size_t row, Timestamp, _impl::Instruction) { return mark_dirty(row, col); }
    bool set_table(size_t col, size_t row, _impl::Instruction) { return mark_dirty(row, col); }
    bool set_mixed(size_t col, size_t row, const Mixed&, _impl::Instruction) { return mark_dirty(row, col); }
    bool set_link(size_t col, size_t row, size_t, size_t, _impl::Instruction) { return mark_dirty(row, col); }
    bool set_null(size_t col, size_t row, _impl::Instruction, size_t) { return mark_dirty(row, col); }
<<<<<<< HEAD
=======
#else
    bool set_int(size_t col, size_t row, int_fast64_t) { return mark_dirty(row, col); }
    bool set_bool(size_t col, size_t row, bool) { return mark_dirty(row, col); }
    bool set_float(size_t col, size_t row, float) { return mark_dirty(row, col); }
    bool set_double(size_t col, size_t row, double) { return mark_dirty(row, col); }
    bool set_string(size_t col, size_t row, StringData) { return mark_dirty(row, col); }
    bool set_binary(size_t col, size_t row, BinaryData) { return mark_dirty(row, col); }
    bool set_olddatetime(size_t col, size_t row, OldDateTime) { return mark_dirty(row, col); }
    bool set_timestamp(size_t col, size_t row, Timestamp) { return mark_dirty(row, col); }
    bool set_table(size_t col, size_t row) { return mark_dirty(row, col); }
    bool set_mixed(size_t col, size_t row, const Mixed&) { return mark_dirty(row, col); }
    bool set_link(size_t col, size_t row, size_t, size_t) { return mark_dirty(row, col); }
    bool set_null(size_t col, size_t row) { return mark_dirty(row, col); }
#endif
>>>>>>> 9845a616
    bool nullify_link(size_t col, size_t row, size_t) { return mark_dirty(row, col); }
    bool set_int_unique(size_t col, size_t row, size_t, int_fast64_t) { return mark_dirty(row, col); }
    bool set_string_unique(size_t col, size_t row, size_t, StringData) { return mark_dirty(row, col); }
    bool insert_substring(size_t col, size_t row, size_t, StringData) { return mark_dirty(row, col); }
    bool erase_substring(size_t col, size_t row, size_t, size_t) { return mark_dirty(row, col); }
};

class TransactLogValidationMixin {
    // Index of currently selected table
    size_t m_current_table = 0;

    // Tables which were created during the transaction being processed, which
    // can have columns inserted without a schema version bump
    std::vector<size_t> m_new_tables;

    REALM_NORETURN
    REALM_NOINLINE
    void schema_error()
    {
        throw std::logic_error("Schema mismatch detected: another process has modified the Realm file's schema in an incompatible way");
    }

    // Throw an exception if the currently modified table already existed before
    // the current set of modifications
    bool schema_error_unless_new_table()
    {
        if (schema_mode == SchemaMode::Additive) {
            return true;
        }
        if (std::find(begin(m_new_tables), end(m_new_tables), m_current_table) != end(m_new_tables)) {
            return true;
        }
        schema_error();
    }

protected:
    size_t current_table() const noexcept { return m_current_table; }

public:
    SchemaMode schema_mode;

    // Schema changes which don't involve a change in the schema version are
    // allowed
    bool add_search_index(size_t) { return true; }
    bool remove_search_index(size_t) { return true; }

    // Creating entirely new tables without a schema version bump is allowed, so
    // we need to track if new columns are being added to a new table or an
    // existing one
    bool insert_group_level_table(size_t table_ndx, size_t, StringData)
    {
        // Shift any previously added tables after the new one
        for (auto& table : m_new_tables) {
            if (table >= table_ndx)
                ++table;
        }
        m_new_tables.push_back(table_ndx);
        m_current_table = table_ndx;
        return true;
    }
    bool insert_column(size_t, DataType, StringData, bool) { return schema_error_unless_new_table(); }
    bool insert_link_column(size_t, DataType, StringData, size_t, size_t) { return schema_error_unless_new_table(); }
    bool set_link_type(size_t, LinkType) { return schema_error_unless_new_table(); }
    bool move_column(size_t, size_t) { return schema_error_unless_new_table(); }
    bool move_group_level_table(size_t, size_t) { return schema_error_unless_new_table(); }

    // Removing or renaming things while a Realm is open is never supported
    bool erase_group_level_table(size_t, size_t) { schema_error(); }
    bool rename_group_level_table(size_t, StringData) { schema_error(); }
    bool erase_column(size_t) { schema_error(); }
    bool erase_link_column(size_t, size_t, size_t) { schema_error(); }
    bool rename_column(size_t, StringData) { schema_error(); }

    bool select_descriptor(int levels, const size_t*)
    {
        // subtables not supported
        return levels == 0;
    }

    bool select_table(size_t group_level_ndx, int, const size_t*) noexcept
    {
        m_current_table = group_level_ndx;
        return true;
    }

    bool select_link_list(size_t, size_t, size_t) { return true; }

    // Non-schema changes are all allowed
    void parse_complete() { }
    bool insert_empty_rows(size_t, size_t, size_t, bool) { return true; }
    bool erase_rows(size_t, size_t, size_t, bool) { return true; }
    bool swap_rows(size_t, size_t) { return true; }
    bool clear_table() noexcept { return true; }
    bool link_list_set(size_t, size_t, size_t) { return true; }
    bool link_list_insert(size_t, size_t, size_t) { return true; }
    bool link_list_erase(size_t, size_t) { return true; }
    bool link_list_nullify(size_t, size_t) { return true; }
    bool link_list_clear(size_t) { return true; }
    bool link_list_move(size_t, size_t) { return true; }
    bool link_list_swap(size_t, size_t) { return true; }
    bool change_link_targets(size_t, size_t) { return true; }
    bool optimize_table() { return true; }

#if REALM_VER_MAJOR < 2
    // Translate calls into their modern equivalents, relying on the fact that we do not
    // care about the value of the new `prior_size` argument.
    bool link_list_set(size_t index, size_t value) { return link_list_set(index, value, npos); }
    bool link_list_insert(size_t index, size_t value) {  return link_list_insert(index, value, npos); }
    bool link_list_erase(size_t index) { return link_list_erase(index, npos); }
    bool link_list_nullify(size_t index) { return link_list_nullify(index, npos); }
#endif
};


// A transaction log handler that just validates that all operations made are
// ones supported by the object store
struct TransactLogValidator : public TransactLogValidationMixin, public MarkDirtyMixin<TransactLogValidator> {
    TransactLogValidator(SchemaMode schema_mode) { this->schema_mode = schema_mode; }
    void mark_dirty(size_t, size_t) { }
};

// Move the value at container[from] to container[to], shifting everything in
// between, or do nothing if either are out of bounds
template<typename Container>
void rotate(Container& container, size_t from, size_t to)
{
    REALM_ASSERT(from != to);
    if (from >= container.size() && to >= container.size())
        return;
    if (from >= container.size() || to >= container.size())
        container.resize(std::max(from, to) + 1);
    if (from < to)
        std::rotate(begin(container) + from, begin(container) + to, begin(container) + to + 1);
    else
        std::rotate(begin(container) + to, begin(container) + from, begin(container) + from + 1);
}

// Insert a default-initialized value at pos if there is anything after pos in the container.
template<typename Container>
void insert_empty_at(Container& container, size_t pos)
{
    if (pos < container.size())
        container.insert(container.begin() + pos, typename Container::value_type{});
}

// Shift `value` to reflect a move from `from` to `to`
void adjust_for_move(size_t& value, size_t from, size_t to)
{
    if (value == from)
        value = to;
    else if (value > from && value < to)
        --value;
    else if (value < from && value > to)
        ++value;
}

// Extends TransactLogValidator to also track changes and report it to the
// binding context if any properties are being observed
class TransactLogObserver : public TransactLogValidationMixin, public MarkDirtyMixin<TransactLogObserver> {
    using ColumnInfo = BindingContext::ColumnInfo;
    using ObserverState = BindingContext::ObserverState;

    // Observed table rows which need change information
    std::vector<ObserverState> m_observers;
    // Userdata pointers for rows which have been deleted
    std::vector<void *> invalidated;
    // Delegate to send change information to
    BindingContext* m_context;

    // Change information for the currently selected LinkList, if any
    ColumnInfo* m_active_linklist = nullptr;

    // Get the change info for the given column, creating it if needed
    static ColumnInfo& get_change(ObserverState& state, size_t i)
    {
        expand_to(state, i);
        return state.changes[i];
    }

    static void expand_to(ObserverState& state, size_t i)
    {
        auto old_size = state.changes.size();
        if (old_size <= i) {
            auto new_size = std::max(state.changes.size() * 2, i + 1);
            state.changes.resize(new_size);
            size_t base = old_size == 0 ? 0 : state.changes[old_size - 1].initial_column_index + 1;
            for (size_t i = old_size; i < new_size; ++i)
                state.changes[i].initial_column_index = i - old_size + base;
        }
    }

    // Remove the given observer from the list of observed objects and add it
    // to the listed of invalidated objects
    void invalidate(ObserverState *o)
    {
        invalidated.push_back(o->info);
        m_observers.erase(m_observers.begin() + (o - &m_observers[0]));
    }

public:
    template<typename Func>
    TransactLogObserver(BindingContext* context, SharedGroup& sg, Func&& func, util::Optional<SchemaMode> schema_mode)
    : m_context(context)
    {
        auto old_version = sg.get_version_of_current_transaction();
        if (context) {
            m_observers = context->get_observed_rows();
        }
        if (m_observers.empty()) {
            if (schema_mode) {
                func(TransactLogValidator(*schema_mode));
            }
            else {
                func();
            }
            if (context && old_version != sg.get_version_of_current_transaction()) {
                context->did_change({}, {});
            }
            return;
        }

        func(*this);
        context->did_change(m_observers, invalidated);
    }

    // Mark the given row/col as needing notifications sent
    void mark_dirty(size_t row_ndx, size_t col_ndx)
    {
        auto it = lower_bound(begin(m_observers), end(m_observers), ObserverState{current_table(), row_ndx, nullptr});
        if (it != end(m_observers) && it->table_ndx == current_table() && it->row_ndx == row_ndx) {
            get_change(*it, col_ndx).kind = ColumnInfo::Kind::Set;
        }
    }

    // Called at the end of the transaction log immediately before the version
    // is advanced
    void parse_complete()
    {
        m_context->will_change(m_observers, invalidated);
    }

    bool insert_group_level_table(size_t table_ndx, size_t prior_size, StringData name)
    {
        for (auto& observer : m_observers) {
            if (observer.table_ndx >= table_ndx)
                ++observer.table_ndx;
        }
        TransactLogValidationMixin::insert_group_level_table(table_ndx, prior_size, name);
        return true;
    }

    bool insert_empty_rows(size_t row_ndx, size_t num_rows, size_t prior_size, bool)
    {
        if (row_ndx != prior_size) {
            for (auto& observer : m_observers) {
                if (observer.row_ndx >= row_ndx)
                    observer.row_ndx += num_rows;
            }
        }
        return true;
    }

    bool erase_rows(size_t row_ndx, size_t, size_t last_row_ndx, bool unordered)
    {
        for (size_t i = 0; i < m_observers.size(); ++i) {
            auto& o = m_observers[i];
            if (o.table_ndx == current_table()) {
                if (o.row_ndx == row_ndx) {
                    invalidate(&o);
                    --i;
                }
                else if (unordered && o.row_ndx == last_row_ndx) {
                    o.row_ndx = row_ndx;
                }
                else if (!unordered && o.row_ndx > row_ndx) {
                    o.row_ndx -= 1;
                }
            }
        }
        return true;
    }

    bool clear_table()
    {
        for (size_t i = 0; i < m_observers.size(); ) {
            auto& o = m_observers[i];
            if (o.table_ndx == current_table()) {
                invalidate(&o);
            }
            else {
                ++i;
            }
        }
        return true;
    }

    bool select_link_list(size_t col, size_t row, size_t)
    {
        m_active_linklist = nullptr;
        for (auto& o : m_observers) {
            if (o.table_ndx == current_table() && o.row_ndx == row) {
                m_active_linklist = &get_change(o, col);
                break;
            }
        }
        return true;
    }

    void append_link_list_change(ColumnInfo::Kind kind, size_t index) {
        ColumnInfo *o = m_active_linklist;
        if (!o || o->kind == ColumnInfo::Kind::SetAll) {
            // Active LinkList isn't observed or already has multiple kinds of changes
            return;
        }

        if (o->kind == ColumnInfo::Kind::None) {
            o->kind = kind;
            o->indices.add(index);
        }
        else if (o->kind == kind) {
            if (kind == ColumnInfo::Kind::Remove) {
                o->indices.add_shifted(index);
            }
            else if (kind == ColumnInfo::Kind::Insert) {
                o->indices.insert_at(index);
            }
            else {
                o->indices.add(index);
            }
        }
        else {
            // Array KVO can only send a single kind of change at a time, so
            // if there are multiple just give up and send "Set"
            o->indices.set(0);
            o->kind = ColumnInfo::Kind::SetAll;
        }
    }

    bool link_list_set(size_t index, size_t, size_t)
    {
        append_link_list_change(ColumnInfo::Kind::Set, index);
        return true;
    }

    bool link_list_insert(size_t index, size_t, size_t)
    {
        append_link_list_change(ColumnInfo::Kind::Insert, index);
        return true;
    }

    bool link_list_erase(size_t index, size_t)
    {
        append_link_list_change(ColumnInfo::Kind::Remove, index);
        return true;
    }

    bool link_list_nullify(size_t index, size_t)
    {
        append_link_list_change(ColumnInfo::Kind::Remove, index);
        return true;
    }

    bool link_list_swap(size_t index1, size_t index2)
    {
        append_link_list_change(ColumnInfo::Kind::Set, index1);
        append_link_list_change(ColumnInfo::Kind::Set, index2);
        return true;
    }

    bool link_list_clear(size_t old_size)
    {
        ColumnInfo *o = m_active_linklist;
        if (!o || o->kind == ColumnInfo::Kind::SetAll) {
            return true;
        }

        if (o->kind == ColumnInfo::Kind::Remove)
            old_size += o->indices.count();
        else if (o->kind == ColumnInfo::Kind::Insert)
            old_size -= o->indices.count();

        o->indices.set(old_size);

        o->kind = ColumnInfo::Kind::Remove;
        return true;
    }

    bool link_list_move(size_t from, size_t to)
    {
        ColumnInfo *o = m_active_linklist;
        if (!o || o->kind == ColumnInfo::Kind::SetAll) {
            return true;
        }
        if (from > to) {
            std::swap(from, to);
        }

        if (o->kind == ColumnInfo::Kind::None) {
            o->kind = ColumnInfo::Kind::Set;
        }
        if (o->kind == ColumnInfo::Kind::Set) {
            for (size_t i = from; i <= to; ++i)
                o->indices.add(i);
        }
        else {
            o->indices.set(0);
            o->kind = ColumnInfo::Kind::SetAll;
        }
        return true;
    }

    bool insert_column(size_t ndx, DataType, StringData, bool)
    {
        for (auto& observer : m_observers) {
            if (observer.table_ndx == current_table()) {
                expand_to(observer, ndx);
                insert_empty_at(observer.changes, ndx);
            }
        }
        return true;
    }

    bool move_column(size_t from, size_t to)
    {
        for (auto& observer : m_observers) {
            if (observer.table_ndx == current_table()) {
                // have to initialize the columns one past the moved one so that
                // we can later initialize any more columns after that
                expand_to(observer, std::max(from, to) + 1);
                rotate(observer.changes, from, to);
            }
        }
        return true;
    }

    bool move_group_level_table(size_t from, size_t to)
    {
        for (auto& observer : m_observers)
            adjust_for_move(observer.table_ndx, from, to);
        return true;
    }

    bool insert_link_column(size_t ndx, DataType type, StringData name, size_t, size_t) { return insert_column(ndx, type, name, false); }

#if REALM_VER_MAJOR < 2
    // Translate calls into their modern equivalents, relying on the fact that we do not
    // care about the value of the new `prior_size` argument.
    bool link_list_set(size_t index, size_t value) { return link_list_set(index, value, npos); }
    bool link_list_insert(size_t index, size_t value) {  return link_list_insert(index, value, npos); }
    bool link_list_erase(size_t index) { return link_list_erase(index, npos); }
    bool link_list_nullify(size_t index) { return link_list_nullify(index, npos); }
#endif
};

// Extends TransactLogValidator to track changes made to LinkViews
class LinkViewObserver : public TransactLogValidationMixin, public MarkDirtyMixin<LinkViewObserver> {
    _impl::TransactionChangeInfo& m_info;
    _impl::CollectionChangeBuilder* m_active = nullptr;

    _impl::CollectionChangeBuilder* get_change()
    {
        auto tbl_ndx = current_table();
        if (tbl_ndx >= m_info.table_modifications_needed.size() || !m_info.table_modifications_needed[tbl_ndx])
            return nullptr;
        if (m_info.tables.size() <= tbl_ndx) {
            m_info.tables.resize(std::max(m_info.tables.size() * 2, tbl_ndx + 1));
        }
        return &m_info.tables[tbl_ndx];
    }

    bool need_move_info() const
    {
        auto tbl_ndx = current_table();
        return tbl_ndx < m_info.table_moves_needed.size() && m_info.table_moves_needed[tbl_ndx];
    }

public:
    LinkViewObserver(_impl::TransactionChangeInfo& info)
    : m_info(info) { }

    void mark_dirty(size_t row, size_t)
    {
        if (auto change = get_change())
            change->modify(row);
    }

    void parse_complete()
    {
        for (auto& table : m_info.tables) {
            table.parse_complete();
        }
        for (auto& list : m_info.lists) {
            list.changes->clean_up_stale_moves();
        }
    }

    bool select_link_list(size_t col, size_t row, size_t)
    {
        mark_dirty(row, col);

        m_active = nullptr;
        // When there are multiple source versions there could be multiple
        // change objects for a single LinkView, in which case we need to use
        // the last one
        for (auto it = m_info.lists.rbegin(), end = m_info.lists.rend(); it != end; ++it) {
            if (it->table_ndx == current_table() && it->row_ndx == row && it->col_ndx == col) {
                m_active = it->changes;
                break;
            }
        }
        return true;
    }

    bool link_list_set(size_t index, size_t, size_t)
    {
        if (m_active)
            m_active->modify(index);
        return true;
    }

    bool link_list_insert(size_t index, size_t, size_t)
    {
        if (m_active)
            m_active->insert(index);
        return true;
    }

    bool link_list_erase(size_t index, size_t)
    {
        if (m_active)
            m_active->erase(index);
        return true;
    }

    bool link_list_nullify(size_t index, size_t prior_size)
    {
        return link_list_erase(index, prior_size);
    }

    bool link_list_swap(size_t index1, size_t index2)
    {
        link_list_set(index1, 0, npos);
        link_list_set(index2, 0, npos);
        return true;
    }

    bool link_list_clear(size_t old_size)
    {
        if (m_active)
            m_active->clear(old_size);
        return true;
    }

    bool link_list_move(size_t from, size_t to)
    {
        if (m_active)
            m_active->move(from, to);
        return true;
    }

    bool insert_empty_rows(size_t row_ndx, size_t num_rows_to_insert, size_t, bool unordered)
    {
        REALM_ASSERT(!unordered);
        if (auto change = get_change())
            change->insert(row_ndx, num_rows_to_insert, need_move_info());

        return true;
    }

    bool erase_rows(size_t row_ndx, size_t, size_t prior_num_rows, bool unordered)
    {
        REALM_ASSERT(unordered);
        size_t last_row = prior_num_rows - 1;

        for (auto it = begin(m_info.lists); it != end(m_info.lists); ) {
            if (it->table_ndx == current_table()) {
                if (it->row_ndx == row_ndx) {
                    *it = std::move(m_info.lists.back());
                    m_info.lists.pop_back();
                    continue;
                }
                if (it->row_ndx == last_row - 1)
                    it->row_ndx = row_ndx;
            }
            ++it;
        }

        if (auto change = get_change())
            change->move_over(row_ndx, last_row, need_move_info());
        return true;
    }

    bool clear_table()
    {
        auto tbl_ndx = current_table();
        auto it = remove_if(begin(m_info.lists), end(m_info.lists),
                            [&](auto const& lv) { return lv.table_ndx == tbl_ndx; });
        m_info.lists.erase(it, end(m_info.lists));
        if (auto change = get_change())
            change->clear(std::numeric_limits<size_t>::max());
        return true;
    }

    bool insert_column(size_t ndx, DataType, StringData, bool)
    {
        for (auto& list : m_info.lists) {
            if (list.table_ndx == current_table() && list.col_ndx >= ndx)
                ++list.col_ndx;
        }
        return true;
    }

    bool insert_group_level_table(size_t ndx, size_t, StringData)
    {
        for (auto& list : m_info.lists) {
            if (list.table_ndx >= ndx)
                ++list.table_ndx;
        }
        insert_empty_at(m_info.tables, ndx);
        insert_empty_at(m_info.table_moves_needed, ndx);
        insert_empty_at(m_info.table_modifications_needed, ndx);
        return true;
    }

    bool move_column(size_t from, size_t to)
    {
        for (auto& list : m_info.lists) {
            if (list.table_ndx == current_table())
                adjust_for_move(list.col_ndx, from, to);
        }
        return true;
    }

    bool move_group_level_table(size_t from, size_t to)
    {
        for (auto& list : m_info.lists)
            adjust_for_move(list.table_ndx, from, to);
        rotate(m_info.tables, from, to);
        rotate(m_info.table_modifications_needed, from, to);
        rotate(m_info.table_moves_needed, from, to);
        return true;
    }

    bool insert_link_column(size_t ndx, DataType type, StringData name, size_t, size_t) { return insert_column(ndx, type, name, false); }

#if REALM_VER_MAJOR < 2
    // Translate calls into their modern equivalents, relying on the fact that we do not
    // care about the value of the new `prior_size` argument.
    bool link_list_set(size_t index, size_t value) { return link_list_set(index, value, npos); }
    bool link_list_insert(size_t index, size_t value) {  return link_list_insert(index, value, npos); }
    bool link_list_erase(size_t index) { return link_list_erase(index, npos); }
    bool link_list_nullify(size_t index) { return link_list_nullify(index, npos); }
#endif
};
} // anonymous namespace

namespace realm {
namespace _impl {
namespace transaction {
void advance(SharedGroup& sg, BindingContext* context, SchemaMode schema_mode, SharedGroup::VersionID version)
{
    TransactLogObserver(context, sg, [&](auto&&... args) {
        LangBindHelper::advance_read(sg, std::move(args)..., version);
    }, schema_mode);
}

void begin_without_validation(SharedGroup& sg)
{
    LangBindHelper::promote_to_write(sg);
}

void begin(SharedGroup& sg, BindingContext* context, SchemaMode schema_mode)
{
    TransactLogObserver(context, sg, [&](auto&&... args) {
        LangBindHelper::promote_to_write(sg, std::move(args)...);
    }, schema_mode);
}

void commit(SharedGroup& sg, BindingContext* context)
{
    LangBindHelper::commit_and_continue_as_read(sg);

    if (context) {
        context->did_change({}, {});
    }
}

void cancel(SharedGroup& sg, BindingContext* context)
{
    TransactLogObserver(context, sg, [&](auto&&... args) {
        LangBindHelper::rollback_and_continue_as_read(sg, std::move(args)...);
    }, util::none);
}

void advance(SharedGroup& sg,
             TransactionChangeInfo& info,
             SharedGroup::VersionID version)
{
    if (info.table_modifications_needed.empty() && info.lists.empty()) {
        LangBindHelper::advance_read(sg, version);
    }
    else {
        LangBindHelper::advance_read(sg, LinkViewObserver(info), version);
    }

}

} // namespace transaction
} // namespace _impl
} // namespace realm<|MERGE_RESOLUTION|>--- conflicted
+++ resolved
@@ -34,10 +34,7 @@
 struct MarkDirtyMixin  {
     bool mark_dirty(size_t row, size_t col) { static_cast<Derived *>(this)->mark_dirty(row, col); return true; }
 
-<<<<<<< HEAD
-=======
 #if REALM_VER_MAJOR >= 2
->>>>>>> 9845a616
     bool set_int(size_t col, size_t row, int_fast64_t, _impl::Instruction, size_t) { return mark_dirty(row, col); }
     bool set_bool(size_t col, size_t row, bool, _impl::Instruction) { return mark_dirty(row, col); }
     bool set_float(size_t col, size_t row, float, _impl::Instruction) { return mark_dirty(row, col); }
@@ -50,8 +47,6 @@
     bool set_mixed(size_t col, size_t row, const Mixed&, _impl::Instruction) { return mark_dirty(row, col); }
     bool set_link(size_t col, size_t row, size_t, size_t, _impl::Instruction) { return mark_dirty(row, col); }
     bool set_null(size_t col, size_t row, _impl::Instruction, size_t) { return mark_dirty(row, col); }
-<<<<<<< HEAD
-=======
 #else
     bool set_int(size_t col, size_t row, int_fast64_t) { return mark_dirty(row, col); }
     bool set_bool(size_t col, size_t row, bool) { return mark_dirty(row, col); }
@@ -66,7 +61,6 @@
     bool set_link(size_t col, size_t row, size_t, size_t) { return mark_dirty(row, col); }
     bool set_null(size_t col, size_t row) { return mark_dirty(row, col); }
 #endif
->>>>>>> 9845a616
     bool nullify_link(size_t col, size_t row, size_t) { return mark_dirty(row, col); }
     bool set_int_unique(size_t col, size_t row, size_t, int_fast64_t) { return mark_dirty(row, col); }
     bool set_string_unique(size_t col, size_t row, size_t, StringData) { return mark_dirty(row, col); }
