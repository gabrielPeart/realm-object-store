--- conflicted
+++ resolved
@@ -31,14 +31,7 @@
 #include "util/format.hpp"
 
 #include <realm/history.hpp>
-<<<<<<< HEAD
-#else
-#include <realm/commit_log.hpp>
-#endif
-
 #include <realm/sync/history.hpp>
-=======
->>>>>>> 87a834d6
 #include <realm/util/scope_exit.hpp>
 
 using namespace realm;
@@ -152,7 +145,6 @@
             read_only_group = std::make_unique<Group>(config.path, config.encryption_key.data(), Group::mode_ReadOnly);
         }
         else {
-<<<<<<< HEAD
             // FIXME: The SharedGroup constructor, when called below, will
             // throw a C++ exception if server_synchronization_mode is
             // inconsistent with the accessed Realm file. This exception
@@ -162,17 +154,9 @@
                 history = realm::sync::make_sync_history(config.path);
             }
             else {
-#if REALM_VER_MAJOR >= 2
                 history = realm::make_in_realm_history(config.path);
-#else
-                history = realm::make_client_history(config.path, config.encryption_key.data());
-#endif
             }
-#ifdef REALM_GROUP_SHARED_OPTIONS_HPP
-=======
-            history = realm::make_in_realm_history(config.path);
-
->>>>>>> 87a834d6
+
             SharedGroupOptions options;
             options.durability = config.in_memory ? SharedGroupOptions::Durability::MemOnly :
                                                     SharedGroupOptions::Durability::Full;
