set(SOURCES
    collection_notifications.cpp
    index_set.cpp
    list.cpp
    object_schema.cpp
    object_store.cpp
    results.cpp
    schema.cpp
    shared_realm.cpp
    thread_confined.cpp
    impl/collection_change_builder.cpp
    impl/collection_notifier.cpp
    impl/handover.cpp
    impl/list_notifier.cpp
    impl/realm_coordinator.cpp
    impl/results_notifier.cpp
    impl/transact_log_handler.cpp
    impl/weak_realm_notifier.cpp
    parser/parser.cpp
    parser/query_builder.cpp
    util/format.cpp
    util/thread_id.cpp)

set(HEADERS
    collection_notifications.hpp
    index_set.hpp
    list.hpp
    object_schema.hpp
    object_store.hpp
    property.hpp
    results.hpp
    schema.hpp
    shared_realm.hpp
    thread_confined.hpp

    impl/android/external_commit_helper.hpp
    impl/apple/external_commit_helper.hpp
    impl/generic/external_commit_helper.hpp

    impl/collection_change_builder.hpp
    impl/collection_notifier.hpp
    impl/external_commit_helper.hpp
    impl/list_notifier.hpp
    impl/handover.hpp
    impl/realm_coordinator.hpp
    impl/results_notifier.hpp
    impl/transact_log_handler.hpp
    impl/weak_realm_notifier.hpp

    parser/parser.hpp
    parser/query_builder.hpp

    util/android/event_loop_signal.hpp
    util/apple/event_loop_signal.hpp
    util/generic/event_loop_signal.hpp
    util/node/event_loop_signal.hpp

    util/atomic_shared_ptr.hpp
    util/compiler.hpp
<<<<<<< HEAD
    util/format.hpp
    util/thread_id.hpp
    util/thread_local.hpp)
=======
    util/event_loop_signal.hpp
    util/format.hpp)
>>>>>>> 9845a616

if(APPLE)
    list(APPEND SOURCES impl/apple/external_commit_helper.cpp)
elseif(REALM_PLATFORM STREQUAL "Android")
    list(APPEND SOURCES impl/android/external_commit_helper.cpp)
else()
    list(APPEND SOURCES impl/generic/external_commit_helper.cpp)
endif()

set(INCLUDE_DIRS
    ${REALM_CORE_INCLUDE_DIR}
    ${PEGTL_INCLUDE_DIR}
    ${UV_INCLUDE_DIR}
    ${CMAKE_CURRENT_SOURCE_DIR})

# An object library to group together the compilation of the source files.
add_library(realm-object-store-objects OBJECT ${SOURCES} ${HEADERS})
add_dependencies(realm-object-store-objects realm)
target_compile_definitions(realm-object-store-objects PRIVATE ${PLATFORM_DEFINES})
set_target_properties(realm-object-store-objects PROPERTIES POSITION_INDEPENDENT_CODE 1)
target_include_directories(realm-object-store-objects PUBLIC ${INCLUDE_DIRS})

# A static library, aggregating the prebuilt object files.
add_library(realm-object-store-static STATIC $<TARGET_OBJECTS:realm-object-store-objects>)
target_include_directories(realm-object-store-static PUBLIC ${INCLUDE_DIRS})
target_link_libraries(realm-object-store-static PUBLIC realm ${PLATFORM_LIBRARIES})

# A dynamic library, linking together the prebuilt object files.
add_library(realm-object-store SHARED $<TARGET_OBJECTS:realm-object-store-objects> placeholder.cpp)
target_include_directories(realm-object-store PUBLIC ${INCLUDE_DIRS})
target_link_libraries(realm-object-store PRIVATE realm ${PLATFORM_LIBRARIES})<|MERGE_RESOLUTION|>--- conflicted
+++ resolved
@@ -57,14 +57,12 @@
 
     util/atomic_shared_ptr.hpp
     util/compiler.hpp
-<<<<<<< HEAD
+    util/event_loop_signal.hpp
+    util/format.hpp
     util/format.hpp
     util/thread_id.hpp
-    util/thread_local.hpp)
-=======
-    util/event_loop_signal.hpp
-    util/format.hpp)
->>>>>>> 9845a616
+    util/thread_local.hpp
+    )
 
 if(APPLE)
     list(APPEND SOURCES impl/apple/external_commit_helper.cpp)
